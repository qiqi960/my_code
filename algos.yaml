--- conflicted
+++ resolved
@@ -439,7 +439,6 @@
           query-args: [[0.0, 0.01, 0.02, 0.03, 0.04, 0.06, 0.08, 0.10, 0.12]]
         NN-20:
           arg-groups:
-<<<<<<< HEAD
             - {"n_neighbors": 20, "diversify_prob": 1.0,
                "pruning_degree_multiplier":[0.75, 1.5], "leaf_size": 24}
           query-args: [[0.0, 0.02, 0.04, 0.06, 0.08, 0.10, 0.12, 0.14, 0.16, 0.20]]
@@ -453,10 +452,6 @@
             - {"n_neighbors": 60, "diversify_prob": 0.0,
                "pruning_degree_multiplier":[2.0, 3.0], "leaf_size": 48}
           query-args: [[0.0, 0.04, 0.08, 0.12, 0.16, 0.20, 0.24, 0.28, 0.32, 0.36]]
-=======
-            - {"n_neighbors": [40, 80], "diversify_epsilon": [0.0, 1.0],
-               "pruning_degree_multiplier":[2.0, 2.5], "leaf_size": 64}
-          query-args: [[0.0, 0.04, 0.08, 0.12, 0.16, 0.20, 0.24, 0.28, 0.32]]
     elasticsearch:
       docker-tag: ann-benchmarks-elasticsearch
       module: ann_benchmarks.algorithms.elasticsearch
@@ -480,7 +475,6 @@
           - [1000, 10000]
           - [0, 6]
 
->>>>>>> cb2cd027
   angular:
     puffinn:
       docker-tag: ann-benchmarks-puffinn
